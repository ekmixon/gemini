gemini load -v test.snpeff.vcf -t snpEff test.snpeff.vcf.db
gemini load -v test1.snpeff.vcf -t snpEff test1.snpeff.db
gemini load -v test2.snpeff.vcf test2.snpeff.db
gemini load -v test3.snpeff.vcf test3.snpeff.db
gemini load -v test.clinvar.vcf test.clinvar.db
gemini load -v test4.vep.snpeff.vcf -t snpEff test4.snpeff.db
gemini load -v test4.vep.snpeff.vcf -t VEP test4.vep.db
gemini load -v test5.vep.snpeff.vcf -t snpEff test5.snpeff.db
gemini load -v test5.vep.snpeff.vcf -t VEP test5.vep.db
gemini load -v test.query.vcf -t snpEff test.query.db
gemini load -v test.region.vep.vcf -t VEP test.region.db
gemini load -v test.burden.vcf -t VEP -p test.burden.ped test.burden.db
gemini load -v test.auto_dom.vcf -t snpEff -p test.auto_dom.ped test.auto_dom.db
gemini load -v test.auto_dom.no_parents.vcf -t snpEff -p test.auto_dom.no_parents.ped test.auto_dom.no_parents.db
gemini load -v test.auto_dom.no_parents.2.vcf -t snpEff -p test.auto_dom.no_parents.2.ped test.auto_dom.no_parents.2.db
gemini load -v test.auto_dom.no_parents.3.vcf -t snpEff -p test.auto_dom.no_parents.3.ped test.auto_dom.no_parents.3.db
gemini load -v test.auto_dom.no_parents.4.vcf -t snpEff -p test.auto_dom.no_parents.4.ped test.auto_dom.no_parents.4.db
gemini load -v test.auto_dom.no_parents.5.vcf -t snpEff -p test.auto_dom.no_parents.5.ped test.auto_dom.no_parents.5.db
gemini load -v test.auto_rec.vcf -t snpEff -p test.auto_rec.ped test.auto_rec.db
gemini load -v test.auto_rec.no_parents.vcf -t snpEff -p test.auto_rec.no_parents.ped test.auto_rec.no_parents.db
gemini load -v test.auto_rec.no_parents.2.vcf -t snpEff -p test.auto_rec.no_parents.2.ped test.auto_rec.no_parents.2.db
gemini load -v test.auto_rec.no_parents.3.vcf -t snpEff -p test.auto_rec.no_parents.3.ped test.auto_rec.no_parents.3.db
gemini load -v test.auto_rec.no_parents.4.vcf -t snpEff -p test.auto_rec.no_parents.4.ped test.auto_rec.no_parents.4.db
gemini load -v test.auto_rec.no_parents.5.vcf -t snpEff -p test.auto_rec.no_parents.5.ped test.auto_rec.no_parents.5.db
gemini load -v test.de_novo.vcf -t snpEff -p test.de_novo.ped test.de_novo.db
gemini load -p test4.snpeff.ped -v test4.vep.snpeff.vcf -t snpEff test4.snpeff.ped.db
<<<<<<< HEAD
gemini load -v test.vcf_id.snpeff.vcf -t snpEff test.vcf_id.snpeff.vcf.db
=======
gemini load -p test.de_novo.ped -v test.family.vcf -t snpEff test.family.db
gemini load -p test_extended_ped.ped -v test4.vep.snpeff.vcf -t snpEff extended_ped.db
>>>>>>> e60ad111
<|MERGE_RESOLUTION|>--- conflicted
+++ resolved
@@ -24,9 +24,6 @@
 gemini load -v test.auto_rec.no_parents.5.vcf -t snpEff -p test.auto_rec.no_parents.5.ped test.auto_rec.no_parents.5.db
 gemini load -v test.de_novo.vcf -t snpEff -p test.de_novo.ped test.de_novo.db
 gemini load -p test4.snpeff.ped -v test4.vep.snpeff.vcf -t snpEff test4.snpeff.ped.db
-<<<<<<< HEAD
 gemini load -v test.vcf_id.snpeff.vcf -t snpEff test.vcf_id.snpeff.vcf.db
-=======
 gemini load -p test.de_novo.ped -v test.family.vcf -t snpEff test.family.db
-gemini load -p test_extended_ped.ped -v test4.vep.snpeff.vcf -t snpEff extended_ped.db
->>>>>>> e60ad111
+gemini load -p test_extended_ped.ped -v test4.vep.snpeff.vcf -t snpEff extended_ped.db