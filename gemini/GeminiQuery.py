#!/usr/bin/env python

import os
import sys
import sqlite3
import re
import compiler
import collections
import json
import abc
import numpy as np
<<<<<<< HEAD
from itertools import chain
import itertools as it
flatten = chain.from_iterable
=======
from itertools.chain import from_iterable as flatten
>>>>>>> 1141f039

# gemini imports
import gemini_utils as util
from gemini_constants import *
from gemini_utils import (OrderedSet, OrderedDict, itersubclasses)
import compression
from sql_utils import ensure_columns, get_select_cols_and_rest
from gemini_subjects import get_subjects

class GeminiError(Exception):
    pass

def RowFactory(cursor, row):
    return dict(it.izip((c[0] for c in cursor.description), row))

class RowFormat:
    """A row formatter to output rows in a custom format.  To provide
    a new output format 'foo', implement the class methods and set the
    name field to foo.  This will automatically add support for 'foo' to
    anything accepting the --format option via --format foo.
    """

    __metaclass__ = abc.ABCMeta

    @abc.abstractproperty
    def name(self):
        return

    @abc.abstractmethod
    def format(self, row):
        """ return a string representation of a GeminiRow object
        """
        return '\t'.join([str(row.print_fields[c]) for c in row.print_fields])

    @abc.abstractmethod
    def format_query(self, query):
        """ augment the query with columns necessary for the format or else just
        return the untouched query
        """
        return query

    @abc.abstractmethod
    def predicate(self, row):
        """ the row must pass this additional predicate to be output. Just
        return True if there is no additional predicate"""
        return True

    @abc.abstractmethod
    def header(self, fields):
        """ return a header for the row """
        return "\t".join(fields)


class DefaultRowFormat(RowFormat):

    name = "default"

    def __init__(self, args):
        pass

    def format(self, row):
        r = row.print_fields
        return '\t'.join(str(r[c]) if not isinstance(r[c], np.ndarray) else ",".join(str(s) for s in r[c]) for c in r)

    def format_query(self, query):
        return query

    def predicate(self, row):
        return True

    def header(self, fields):
        """ return a header for the row """
        return "\t".join(fields)


class CarrierSummary(RowFormat):
    """
    Generates a count of the carrier/noncarrier status of each feature in a given
    column of the sample table

    Assumes None == unknown.
    """
    name = "carrier_summary"

    def __init__(self, args):
        subjects = get_subjects(args)
        self.carrier_summary = args.carrier_summary

        # get the list of all possible values in the column
        # but don't include None, since we are treating that as unknown.
        self.column_types = list(set([getattr(x, self.carrier_summary)
                                      for x in subjects.values()]))
        self.column_types = [i for i in self.column_types if i is not None]
        self.column_counters = {None: set()}
        for ct in self.column_types:
            self.column_counters[ct] = set([k for (k, v) in subjects.items() if
                                            getattr(v, self.carrier_summary) == ct])


    def format(self, row):
        have_variant = set(row['variant_samples'])
        have_reference = set(row['hom_ref_samples'])
        unknown = len(set(row['unknown_samples']).union(self.column_counters[None]))
        carrier_counts = []
        for ct in self.column_types:
            counts = len(self.column_counters[ct].intersection(have_variant))
            carrier_counts.append(counts)
        for ct in self.column_types:
            counts = len(self.column_counters[ct].intersection(have_reference))
            carrier_counts.append(counts)

        carrier_counts.append(unknown)
        carrier_counts = map(str, carrier_counts)
        r = row.print_fields
        return '\t'.join(str(r[c]) if not isinstance(r[c], np.ndarray) else
                         ",".join(str(s) for s in r[c]) for c in r) \
               + "\t" + "\t".join(carrier_counts)

    def format_query(self, query):
        return query

    def predicate(self, row):
        return True

    def header(self, fields):
        """ return a header for the row """
        header_columns = self.column_types
        if self.carrier_summary == "affected":
            header_columns = self._rename_affected()
        carriers = [x + "_carrier" for x in map(str, header_columns)]
        noncarriers = [x + "_noncarrier" for x in map(str, header_columns)]
        fields += carriers
        fields += noncarriers
        fields += ["unknown"]
        return "\t".join(fields)

    def _rename_affected(self):
        header_columns = []
        for ct in self.column_types:
            if ct is True:
                header_columns.append("affected")
            elif ct is False:
                header_columns.append("unaffected")
        return header_columns



class TPEDRowFormat(RowFormat):

    X_PAR_REGIONS = [(60001, 2699520), (154931044, 155260560)]
    Y_PAR_REGIONS = [(10001, 2649520), (59034050, 59363566)]

    name = "tped"
    NULL_GENOTYPES = ["."]
    PED_MISSING = ["0", "0"]
    VALID_CHROMOSOMES = map(str, range(1, 23)) + ["X", "Y", "XY", "MT"]
    POSSIBLE_HAPLOID = ["X", "Y"]

    def __init__(self, args):
        gq = GeminiQuery(args.db)
        subjects = get_subjects(args, skip_filter=True)
        # get samples in order of genotypes
        self.samples = [gq.idx_to_sample_object[x] for x in range(len(subjects))]

    def format(self, row):
        VALID_CHROMOSOMES = map(str, range(1, 23)) + ["X", "Y", "XY", "MT"]
        chrom = row['chrom'].split("chr")[1]
        chrom = chrom if chrom in VALID_CHROMOSOMES else "0"
        start = str(row.row['start'])
        end = str(row.row['end'])
        ref = row['ref']
        alt = row['alt']
        geno = [re.split('\||/', x) for x in row['gts']]
        geno = [self._fix_genotype(chrom, start, genotype, self.samples[i].sex)
                for i, genotype in enumerate(geno)]
        genotypes = " ".join(list(flatten(geno)))
        name = str(row['variant_id'])
        return " ".join([chrom, name, "0", start, genotypes])

    def format_query(self, query):
        NEED_COLUMNS = ["chrom", "rs_ids", "start", "ref", "alt", "gts", "type", "variant_id"]
        return ensure_columns(query, NEED_COLUMNS)

    def predicate(self, row, _splitter=re.compile("\||/")):
        geno = [_splitter.split(x) for x in row['gts']]
        geno = list(flatten(geno))
        num_alleles = len(set(geno).difference(self.NULL_GENOTYPES))
        return num_alleles > 0 and num_alleles <= 2 and row['type'] != "sv"

    def _is_haploid(self, genotype):
        return len(genotype) < 2

    def _has_missing(self, genotype):
        return any([allele in self.NULL_GENOTYPES for allele in genotype])

    def _is_heterozygote(self, genotype):
        return len(genotype) == 2 and (genotype[0] != genotype[1])

    def _in_PAR(self, chrom, start):
        if chrom == "X":
            for region in self.X_PAR_REGIONS:
                if start > region[0] and start < region[1]:
                    return True
        elif chrom == "Y":
            for region in self.Y_PAR_REGIONS:
                if start > region[0] and start < region[1]:
                    return True
        return False

    def _fix_genotype(self, chrom, start, genotype, sex):
        """
        the TPED format has to have both alleles set, even if it is haploid.
        this fixes that setting Y calls on the female to missing,
        heterozygotic calls on the male non PAR regions to missing and haploid
        calls on non-PAR regions to be the haploid call for both alleles
        """
        if sex == "2":
            # set female Y calls and haploid calls to missing
            if self._is_haploid(genotype) or chrom == "Y" or self._has_missing(genotype):
                return self.PED_MISSING
            return genotype
        if chrom in self.POSSIBLE_HAPLOID and sex == "1":
            # remove the missing genotype calls
            genotype = [x for x in genotype if x not in self.NULL_GENOTYPES]
            # if all genotypes are missing skip
            if not genotype:
                return self.PED_MISSING
            # heterozygote males in non PAR regions are a mistake
            if self._is_heterozygote(genotype) and not self._in_PAR(chrom, start):
                return self.PED_MISSING
            # set haploid males to be homozygous for the allele
            if self._is_haploid(genotype):
                return [genotype[0], genotype[0]]

        # if a genotype is missing or is haploid set it to missing
        if self._has_missing(genotype) or self._is_haploid(genotype):
            return self.PED_MISSING
        else:
            return genotype

    def header(self, fields):
        return None

class JSONRowFormat(RowFormat):

    name = "json"

    def __init__(self, args):
        pass

    def format(self, row):
        """Emit a JSON representation of a given row
        """
        return json.dumps(row.print_fields)

    def format_query(self, query):
        return query

    def predicate(self, row):
        return True

    def header(self, fields):
        return None

class VCFRowFormat(RowFormat):

    name = "vcf"

    def __init__(self, args):
        self.gq = GeminiQuery(args.db)

    def format(self, row):
        """Emit a VCF representation of a given row

           TODO: handle multiple alleles
        """
        # core VCF fields
        vcf_rec = [row.row['chrom'], row.row['start'] + 1]
        if row.row['vcf_id'] is None:
            vcf_rec.append('.')
        else:
            vcf_rec.append(row.row['vcf_id'])
        vcf_rec += [row.row['ref'], row.row['alt'], row.row['qual']]
        if row.row['filter'] is None:
            vcf_rec.append('PASS')
        else:
            vcf_rec.append(row.row['filter'])
        vcf_rec += [row.row['info'], 'GT']

        # construct genotypes
        gts = list(row['gts'])
        gt_types = list(row['gt_types'])
        gt_phases = list(row['gt_phases'])
        for idx, gt_type in enumerate(gt_types):
            phase_char = '/' if not gt_phases[idx] else '|'
            gt = gts[idx]
            alleles = gt.split(phase_char)
            if gt_type == HOM_REF:
                vcf_rec.append('0' + phase_char + '0')
            elif gt_type == HET:
                # if the genotype is phased, need to check for 1|0 vs. 0|1
                if gt_phases[idx] and alleles[0] != row.row['ref']:
                    vcf_rec.append('1' + phase_char + '0')
                else:
                    vcf_rec.append('0' + phase_char + '1')
            elif gt_type == HOM_ALT:
                vcf_rec.append('1' + phase_char + '1')
            elif gt_type == UNKNOWN:
                vcf_rec.append('.' + phase_char + '.')

        return '\t'.join([str(c) if c is not None else "." for c in vcf_rec])

    def format_query(self, query):
        return query

    def predicate(self, row):
        return True

    def header(self, fields):
        """Return the original VCF's header
        """
        try:
            self.gq.run('select vcf_header from vcf_header')
            return str(self.gq.next()).strip()
        except:
            sys.exit("Your database does not contain the vcf_header table. Therefore, you cannot use --header.\n")

class SampleDetailRowFormat(RowFormat):
    """Retrieve queries with flattened sample information for samples present.

    This melts/tidys a single line result to have a separate line for every sample
    with that call and adds in sample metadata from the samples table.
    """
    name = "sampledetail"

    def __init__(self, args):
        self.gq = GeminiQuery(args.db)
        self.gq.run("SELECT * from samples")
        self.cols = self.gq.header.split()[1:]
        self.args = args

        self.samples = {}
        for row in self.gq:
            vals = [row[x] for x in self.cols]
            self.samples[row["name"]] = vals

    def format(self, row):
        r = row.print_fields
        samples = [s for s in r["variant_samples"].split(self.args.sample_delim) if s]
        for x in self.gq.sample_show_fields:
            del r[x]
        out = []
        for sample in samples:
            out.append('\t'.join([str(r[c]) for c in r] + self.samples[sample]))
        return "\n".join(out)

    def format_query(self, query):
        return query

    def predicate(self, row):
        return True

    def header(self, fields):
        for x in self.gq.sample_show_fields:
            if x in fields:
                fields.remove(x)
        return "\t".join(fields + self.cols)

class GeminiRow(object):
    __slots__ = ('cache', 'genotype_dict', 'row', 'formatter', 'query',
                'print_fields')

    def __init__(self, row, query, formatter=DefaultRowFormat(None), print_fields=None):
        # row can be a dict() from the database or another GeminiRow (from the
        # same db entry). we try to re-use the cached stuff if possible.
        self.cache = {}
        self.genotype_dict = {}
        self.row = getattr(row, "row", row)
        self.cache = getattr(row, "cache", {})
        self.genotype_dict = getattr(row, "genotype_dict", {})

        # for the eval.
        #self.cache['sample_info'] = dict(query.sample_info)

        self.formatter = formatter
        self.query = query
        self.print_fields = print_fields or {}

    def __getitem__(self, key):
        # we cache what we can.
        if key in ('het_samples', 'hom_alt_samples', 'unknown_samples',
                'variant_samples', 'hom_ref_samples'):
            if self.genotype_dict == {}:
                self.genotype_dict = self.query._group_samples_by_genotype(self['gt_types'])
            if key == 'het_samples':
                return self.genotype_dict[HET]
            if key == 'hom_alt_samples':
                return self.genotype_dict[HOM_ALT]
            if key == 'hom_ref_samples':
                return self.genotype_dict[HOM_REF]
            if key == 'unknown_samples':
                return self.genotype_dict[UNKNOWN]
            if key == 'variant_samples':
                return self.genotype_dict[HET] + self.genotype_dict[HOM_ALT]

        if key in self.cache:
            return self.cache[key]

        if key == 'info':
            if 'info' not in self.cache:
                self.cache['info'] = compression.unpack_ordereddict_blob(self.row['info'])
            return self.cache['info']
        if key not in self.query.gt_cols:
            return self.row[key]
        elif key in self.query.gt_cols:
            if key not in self.cache:
                self.cache[key] = compression.unpack_genotype_blob(self.row[key])
            return self.cache[key]
        raise KeyError(key)

    def keys(self):
        return self.row.keys() + self.cache.keys()

    def __iter__(self):
        return self

    def __repr__(self):
        return self.formatter.format(self)

    def next(self):
        try:
            return self.row.keys()
        except:
            raise StopIteration


class GeminiQuery(object):

    """
    An interface to submit queries to an existing Gemini database
    and iterate over the results of the query.

    We create a GeminiQuery object by specifying database to which to
    connect::
        from gemini import GeminiQuery
        gq = GeminiQuery("my.db")

    We can then issue a query against the database and iterate through
    the results by using the ``run()`` method::


        for row in gq:
            print row

    Instead of printing the entire row, one access print specific columns::

        gq.run("select chrom, start, end from variants")
        for row in gq:
            print row['chrom']

    Also, all of the underlying numpy genotype arrays are
    always available::

        gq.run("select chrom, start, end from variants")
        for row in gq:
            gts = row.gts
            print row['chrom'], gts
            # yields "chr1" ['A/G' 'G/G' ... 'A/G']

    The ``run()`` methods also accepts genotype filter::

        query = "select chrom, start, end" from variants"
        gt_filter = "gt_types.NA20814 == HET"
        gq.run(query)
        for row in gq:
            print row

    Lastly, one can use the ``sample_to_idx`` and ``idx_to_sample``
    dictionaries to gain access to sample-level genotype information
    either by sample name or by sample index::

        # grab dict mapping sample to genotype array indices
        smp2idx = gq.sample_to_idx

        query  = "select chrom, start, end from variants"
        gt_filter  = "gt_types.NA20814 == HET"
        gq.run(query, gt_filter)

        # print a header listing the selected columns
        print gq.header
        for row in gq:
            # access a NUMPY array of the sample genotypes.
            gts = row['gts']
            # use the smp2idx dict to access sample genotypes
            idx = smp2idx['NA20814']
            print row, gts[idx]
    """

    def __init__(self, db, include_gt_cols=False,
                 out_format=DefaultRowFormat(None),
                 variant_id_getter=None):
        assert os.path.exists(db), "%s does not exist." % db

        self.db = db
        self.query_executed = False
        self.for_browser = False
        self.include_gt_cols = include_gt_cols
        self.variant_id_getter = variant_id_getter

        # try to connect to the provided database
        self._connect_to_database()

        # save the gt_cols in the database and don't hard-code them anywhere.
        self.gt_cols = util.get_gt_cols(self.conn)

        # extract the column names from the sample table.
        # needed for gt-filter wildcard support.
        self._collect_sample_table_columns()

        # list of samples ids for each clause in the --gt-filter
        self.sample_info = collections.defaultdict(list)

        # map sample names to indices. e.g. self.sample_to_idx[NA20814] -> 323
        self.sample_to_idx = util.map_samples_to_indices(self.c)
        # and vice versa. e.g., self.idx_to_sample[323] ->  NA20814
        self.idx_to_sample = util.map_indices_to_samples(self.c)
        self.idx_to_sample_object = util.map_indices_to_sample_objects(self.c)
        self.sample_to_sample_object = util.map_samples_to_sample_objects(self.c)
        self.formatter = out_format
        self.predicates = [self.formatter.predicate]
        self.sample_show_fields = ["variant_samples", "het_samples", "hom_alt_samples"]

    def _set_gemini_browser(self, for_browser):
        self.for_browser = for_browser

    def run(self, query, gt_filter=None, show_variant_samples=False,
            variant_samples_delim=',', predicates=None,
            needs_genotypes=False, needs_genes=False,
            show_families=False, subjects=None):
        """
        Execute a query against a Gemini database. The user may
        specify:

            1. (reqd.) an SQL `query`.
            2. (opt.) a genotype filter.
        """
        self.query = self.formatter.format_query(query)
        self.gt_filter = gt_filter
        if self._is_gt_filter_safe() is False:
            sys.exit("ERROR: invalid --gt-filter command.")

        self.show_variant_samples = show_variant_samples
        self.variant_samples_delim = variant_samples_delim

        self.needs_genotypes = needs_genotypes
        self.needs_vcf_columns = False
        if self.formatter.name == 'vcf':
            self.needs_vcf_columns = True

        self.needs_genes = needs_genes
        self.show_families = show_families
        self.subjects = subjects
        if predicates:
            self.predicates += predicates

        # make sure the SELECT columns are separated by a
        # comma and a space. then tokenize by spaces.
        self.query = self.query.replace(',', ', ')
        self.query_pieces = self.query.split()
        if not any(s.startswith(("gt", "(gt")) for s in self.query_pieces) and \
           not any(".gt" in s for s in self.query_pieces):
            if self.gt_filter is None:
                self.query_type = "no-genotypes"
            else:
                self.gt_filter = self._correct_genotype_filter()
                self.query_type = "filter-genotypes"
        else:
            if self.gt_filter is None:
                self.query_type = "select-genotypes"
            else:
                self.gt_filter = self._correct_genotype_filter()
                self.query_type = "filter-genotypes"

        if self.gt_filter:
            # here's how we use the fast
            if self.variant_id_getter:
                if os.environ.get('GEMINI_DEBUG') == 'TRUE':
                    print >>sys.stderr, "bcolz: using index"

                user_dict = dict(HOM_REF=0, HET=1, UNKNOWN=2, HOM_ALT=3,
                                 sample_info=self.sample_info,
                                 MISSING=None, UNAFFECTED=1, AFFECTED=2)
                import time
                t0 = time.time()
                vids = self.variant_id_getter(self.db, self.gt_filter, user_dict)
                if vids is None:
                    print >>sys.stderr, "bcolz: can't parse this filter (falling back to gemini): %s" % self.gt_filter
                else:
                    if os.environ.get('GEMINI_DEBUG') == 'TRUE':
                        print >>sys.stderr, "bcolz: %.2f seconds to get %d rows." % (time.time() - t0, len(vids))
                    self.add_vids_to_query(vids)

        if self.gt_filter:
            self.gt_filter_compiled = compiler.compile(self.gt_filter, self.gt_filter, 'eval')

        self._apply_query()
        self.query_executed = True

    def __iter__(self):
        return self

    def add_vids_to_query(self, vids):
        #extra = " variant_id IN (%s)" % ",".join(map(str, vids))
        # faster way to convert to string.
        # http://stackoverflow.com/a/13861407
        extra = " variant_id IN (%s)" % ",".join(np.char.mod("%i", vids))
        if " where " in self.query.lower():
            extra = " and " + extra
        else:
            extra = " where " + extra
        # don't adjust the query if we
        if len(self.query) + len(extra) + 8 < 1000000:
            match = re.search(" (limit \d+)\s*", self.query,
                              flags=re.I | re.DOTALL | re.MULTILINE)
            if match:
                self.query = self.query.replace(match.group(), " ") + extra + " " + match.group()
            else:
                self.query += extra
            self.gt_filter = None

    @property
    def header(self):
        """
        Return a header describing the columns that
        were selected in the query issued to a GeminiQuery object.
        """
        if self.query_type == "no-genotypes":
            h = [col for col in self.all_query_cols]
        else:
            h = [col for col in self.all_query_cols] + \
                [col for col in OrderedSet(self.all_columns_orig)
                 - OrderedSet(self.select_columns)]
        if self.show_variant_samples:
            h += self.sample_show_fields
        if self.show_families:
            h += ["families"]
        return self.formatter.header(h)

    @property
    def sample2index(self):
        """
        Return a dictionary mapping sample names to
        genotype array offsets::

            gq = GeminiQuery("my.db")
            s2i = gq.sample2index

            print s2i['NA20814']
            # yields 1088
        """
        return self.sample_to_idx

    @property
    def index2sample(self):
        """
        Return a dictionary mapping sample names to
        genotype array offsets::

            gq = GeminiQuery("my.db")
            i2s = gq.index2sample

            print i2s[1088]
            # yields "NA20814"
        """
        return self.idx_to_sample

    def next(self):
        """
        Return the GeminiRow object for the next query result.
        """
        # we use a while loop since we may skip records based upon
        # genotype filters.  if we need to skip a record, we just
        # throw a continue and keep trying. the alternative is to just
        # recursively call self.next() if we need to skip, but this
        # can quickly exceed the stack.
        while (1):
            try:
                row = GeminiRow(self.c.next(), self)
            except Exception:
                self.conn.close()
                raise StopIteration

            # skip the record if it does not meet the user's genotype filter
            # short circuit some expensive ops
            if self.gt_filter:
                try:
                    if 'False' == self.gt_filter: continue
                    unpacked = {'sample_info': self.sample_info}
                    for col in self.gt_cols:
                        if col in self.gt_filter:
                            unpacked[col] = row[col]

                    if not eval(self.gt_filter_compiled, unpacked):
                        continue
                # eval on a phred_ll column that was None
                except TypeError:
                    continue

            fields = OrderedDict()

            for idx, col in enumerate(self.report_cols):
                if col == "*":
                    continue
                if not col[:2] in ("gt", "GT"):
                    fields[col] = row[col]
                else:
                    # reuse the original column name user requested
                    # e.g. replace gts[1085] with gts.NA20814
                    if '[' in col:
                        orig_col = self.gt_idx_to_name_map[col]

                        source, extra = col.split('[', 1)
                        assert extra[-1] == ']'
                        if source.startswith('gt_phred_ll') and row[source] is None:
                            fields[orig_col] = None
                            continue

                        idx = int(extra[:-1])
                        val = row[source][idx]

                        if type(val) in (np.int8, np.int32, np.bool_):
                            fields[orig_col] = int(val)
                        elif type(val) in (np.float32,):
                            fields[orig_col] = float(val)
                        else:
                            fields[orig_col] = val
                    else:
                        # asked for "gts" or "gt_types", e.g.
                        if row[col] is not None:
                            fields[col] = row[col]
                        else:
                            fields[col] = str(None)

            if self.show_variant_samples:
                fields["variant_samples"] = \
                    self.variant_samples_delim.join(self._filter_samples(row['variant_samples']))
                fields["het_samples"] = \
                    self.variant_samples_delim.join(self._filter_samples(row['het_samples']))
                fields["hom_alt_samples"] = \
                    self.variant_samples_delim.join(self._filter_samples(row['hom_alt_samples']))
            if self.show_families:
                families = map(str, list(set([self.sample_to_sample_object[x].family_id
                                              for x in row['variant_samples']])))
                fields["families"] = self.variant_samples_delim.join(families)

            if not all(predicate(row) for predicate in self.predicates):
                continue

            if not self.for_browser:
                # need to use new row for formatter.
                return GeminiRow(row, self, formatter=self.formatter, print_fields=fields)
            else:
                return fields

    def _filter_samples(self, samples):
        """Respect --sample-filter when outputting lists of sample information.
        """
        if self.subjects is not None:
            return [x for x in samples if x in self.subjects]
        else:
            return samples

    def _group_samples_by_genotype(self, gt_types):
        """
        make list keyed by genotype of list of samples with that genotype
        so index 0 is HOM, 1 is HET, 2 is UKNOWN, 3 is HOM_ALT.
        """
        d = [[], [], [], []]
        lookup = self.idx_to_sample
        for i, x in enumerate(gt_types):
            d[x].append(lookup[i])
        return d

    def _connect_to_database(self):
        """
        Establish a connection to the requested Gemini database.
        """
        # open up a new database
        if os.path.exists(self.db):
            self.conn = sqlite3.connect(self.db)
            self.conn.isolation_level = None
            # allow us to refer to columns by name
            self.conn.row_factory = RowFactory
            self.c = self.conn.cursor()


    def _collect_sample_table_columns(self):
        """
        extract the column names in the samples table into a list
        """
        self.c.execute('select * from samples limit 1')
        self.sample_column_names = [tup[0] for tup in self.c.description]

    def _is_gt_filter_safe(self):
        """
        Test to see if the gt_filter string is potentially malicious.

        A future improvement would be to use pyparsing to
        traverse and directly validate the string.
        """
        if self.gt_filter is None or len(self.gt_filter.strip()) == 0:
            return True

        # avoid builtins
        # http://nedbatchelder.com/blog/201206/eval_really_is_dangerous.html
        if "__" in self.gt_filter:
            return False

        # avoid malicious commands
        evil = [" rm ", "os.system"]
        if any(s in self.gt_filter for s in evil):
            return False

        # make sure a "gt" col is in the string
        valid_cols = list(flatten(("%s." % gtc, "(%s)." % gtc) for gtc in self.gt_cols))
        if any(s in self.gt_filter for s in valid_cols):
            return True

        # assume the worst
        return False

    def _execute_query(self):
        try:
            self.c.execute(self.query)
        except sqlite3.OperationalError as e:
            print "SQLite error: {0}".format(e)
            sys.exit("The query issued (%s) has a syntax error." % self.query)

    def _apply_query(self):
        """
        Execute a query. Intercept gt* columns and
        replace sample names with indices where necessary.
        """
        if self.needs_genes:
            self.query = self._add_gene_col_to_query()

        if self.needs_vcf_columns:
            self.query = self._add_vcf_cols_to_query()

        if self._query_needs_genotype_info():
            # break up the select statement into individual
            # pieces and replace genotype columns using sample
            # names with sample indices
            self._split_select()

            # we only need genotype information if the user is
            # querying the variants table
            self.query = self._add_gt_cols_to_query()
            self._execute_query()

            self.all_query_cols = [
                str(tuple[0]) for tuple in self.c.description
                if not tuple[0][:2] == "gt" and ".gt" not in tuple[0]
                ]

            if "*" in self.select_columns:
                self.select_columns.remove("*")
                self.all_columns_orig.remove("*")
                self.all_columns_new.remove("*")
                self.select_columns += self.all_query_cols

            self.report_cols = self.all_query_cols + \
                list(OrderedSet(self.all_columns_new) - OrderedSet(self.select_columns))
        # the query does not involve the variants table
        # and as such, we don't need to do anything fancy.
        else:
            self._execute_query()
            self.all_query_cols = [str(tuple[0]) for tuple in self.c.description
                    if not tuple[0][:2] == "gt"]
            self.report_cols = self.all_query_cols

    def _correct_genotype_col(self, raw_col):
        """
        Convert a _named_ genotype index to a _numerical_
        genotype index so that the appropriate value can be
        extracted for the sample from the genotype numpy arrays.

        These lookups will be eval()'ed on the resuting rows to
        extract the appropriate information.

        For example, convert gt_types.1478PC0011 to gt_types[11]
        """
        if raw_col == "*":
            return raw_col.lower()
        # e.g., "gts.NA12878"
        elif '.' in raw_col:
            (column, sample) = raw_col.split('.', 1)
            corrected = column.lower() + "[" + str(self.sample_to_idx[sample]).lower() + "]"
        else:
            # e.g. "gts" - do nothing
            corrected = raw_col
        return corrected

    def _get_matching_sample_ids(self, wildcard):
        """
        Helper function to convert a sample wildcard
        to a list of tuples reflecting the sample indices
        and sample names so that the wildcard
        query can be applied to the gt_* columns.
        """
        query = 'SELECT sample_id, name FROM samples '
        if wildcard.strip() != "*":
           query += ' WHERE ' + wildcard

        sample_info = [] # list of sample_id/name tuples
        self.c.execute(query)
        for row in self.c:
            # sample_ids are 1-based but gt_* indices are 0-based
            sample_info.append((int(row['sample_id']) - 1, str(row['name'])))
        return sample_info

    def _correct_genotype_filter(self):
        """
        This converts a raw genotype filter that contains
        'wildcard' statements into a filter that can be eval()'ed.
        Specifically, we must convert a _named_ genotype index
        to a _numerical_ genotype index so that the appropriate
        value can be extracted for the sample from the genotype
        numpy arrays.

        For example, without WILDCARDS, this converts:
        --gt-filter "(gt_types.1478PC0011 == 1)"

        to:
        (gt_types[11] == 1)

        With WILDCARDS, this converts things like:
            "(gt_types).(phenotype==1).(==HET)"

        to:
            "gt_types[2] == HET and gt_types[5] == HET"
        """

        def _swap_genotype_for_number(token):
            """
            This is a bit of a hack to get around the fact that eval()
            doesn't handle the imported constants well when also having to
            find local variables.  This requires some eval/globals()/locals() fu
            that has evaded me thus far. Just replacing HET, etc. with 1, etc. works.
            """
            if any(g in token for g in ['HET', 'HOM_ALT', 'HOM_REF', 'UNKNOWN']):
                token = token.replace('HET', str(HET))
                token = token.replace('HOM_ALT', str(HOM_ALT))
                token = token.replace('HOM_REF', str(HOM_REF))
                token = token.replace('UNKNOWN', str(UNKNOWN))
            return token

        corrected_gt_filter = []

        # first try to identify wildcard rules.
        # (\s*gt\w+\) handles both
        #    (gt_types).(*).(!=HOM_REF).(all)
        # and
        #    (   gt_types).(*).(!=HOM_REF).(all)
        seen_count = False
        wildcard_tokens = re.split(r'(\(\s*gt\w+\s*\)\.\(.+?\)\.\(.+?\)\.\(.+?\))', str(self.gt_filter))
        for token_idx, token in enumerate(wildcard_tokens):
            # NOT a WILDCARD
            # We must then split on whitespace and
            # correct the gt_* columns:
            # e.g., "gts.NA12878" or "and gt_types.M10500 == HET"
            if (token.find("gt") >= 0 or token.find("GT") >= 0) \
                and not '.(' in token and not ')self.' in token:
                tokens = re.split(r'[\s+]+', str(token))
                for t in tokens:
                    if len(t) == 0:
                        continue
                    if (t.find("gt") >= 0 or t.find("GT") >= 0):
                        corrected = self._correct_genotype_col(t)
                        corrected_gt_filter.append(corrected)
                    else:
                        t = _swap_genotype_for_number(t)
                        corrected_gt_filter.append(t)
            # IS a WILDCARD
            # e.g., "gt_types.(affected==1).(==HET)"
            elif (token.find("gt") >= 0 or token.find("GT") >= 0) \
                and '.(' in token and ').' in token:
                # break the wildcard into its pieces. That is:
                # (COLUMN).(WILDCARD).(WILDCARD_RULE).(WILDCARD_OP)
                # e.g, (gts).(phenotype==2).(==HET).(any)
                if token.count('.') != 3 or \
                   token.count('(') != 4 or \
                   token.count(')') != 4:
                    sys.exit("Wildcard filter should consist of 4 elements. Exiting.")

                (column, wildcard, wildcard_rule, wildcard_op) = token.split('.')

                # remove the syntactic parentheses
                column = column.strip('(').strip(')').strip()
                wildcard = wildcard.strip('(').strip(')').strip()
                wildcard_rule = wildcard_rule.strip('(').strip(')').strip()
                wildcard_op = wildcard_op.strip('(').strip(')').strip()

                # collect and save all of the samples that meet the wildcard criteria
                # for each clause.
                # these will be used in the list comprehension for the eval expression
                # constructed below.
                self.sample_info[token_idx] = self._get_matching_sample_ids(wildcard)

                # Replace HET, etc. with 1, et.c to avoid eval() issues.
                wildcard_rule = _swap_genotype_for_number(wildcard_rule)

                # build the rule based on the wildcard the user has supplied.
                if wildcard_op in ["all", "any"]:
                    if self.variant_id_getter:
                        joiner = " and " if wildcard_op == "all" else " or "
                        rule = joiner.join("%s[%s]%s" % (column, s[0], wildcard_rule) for s in self.sample_info[token_idx])
                        rule = "(" + rule + ")"
                    else:
                        rule = wildcard_op + "(" + column + '[sample[0]]' + wildcard_rule + " for sample in sample_info[" + str(token_idx) + "])"
                elif wildcard_op == "none":
                    if self.variant_id_getter:
                        rule = " or ".join("%s[%s]%s" % (column, s[0], wildcard_rule) for s in self.sample_info[token_idx])
                        rule = "~ ((" + rule + "))"
                    else:
                        rule = "not any(" + column + '[sample[0]]' + wildcard_rule + " for sample in sample_info[" + str(token_idx) + "])"
                elif "count" in wildcard_op:
                    # break "count>=2" into ['', '>=2']
                    tokens = wildcard_op.split('count')
                    count_comp = tokens[len(tokens) - 1]
                    if self.variant_id_getter:
                        rule = "|count|".join("((%s[%s]%s))" % (column, s[0], wildcard_rule) for s in self.sample_info[token_idx])
                        rule = "%s|count|%s" % (rule, count_comp.strip())
                        seen_count = True
                    else:
                        rule = "sum(" + column + '[sample[0]]' + wildcard_rule + " for sample in sample_info[" + str(token_idx) + "])" + count_comp
                else:
                    sys.exit("Unsupported wildcard operation: (%s). Exiting." % wildcard_op)

                corrected_gt_filter.append(rule)
            else:
                if len(token) > 0:
                    corrected_gt_filter.append(token.lower())
        if seen_count and len(corrected_gt_filter) > 1 and self.variant_id_getter:
            raise GeminiError("count operations can not be combined with other operations")

        return " ".join(corrected_gt_filter)


    def _add_gt_cols_to_query(self):
        """
        We have to modify the raw query to select the genotype
        columns in order to support the genotype filters.  That is,
        if the user wants to limit the rows returned based upon, for example,
        "gts.joe == 1", then we need to select the full gts BLOB column in
        order to enforce that limit.  The user wouldn't have selected gts as a
        columns, so therefore, we have to modify the select statement to add
        it.

        In essence, when a gneotype filter has been requested, we always add
        the gts, gt_types and gt_phases columns.
        """
        if "from" not in self.query.lower():
            sys.exit("Malformed query: expected a FROM keyword.")

        (select_tokens, rest_of_query) = get_select_cols_and_rest(self.query)

        # remove any GT columns
        select_clause_list = []
        for token in select_tokens:
            if not token[:2] in ("GT", "gt") and \
               not token[:3] in ("(gt", "(GT") and \
               not ".gt" in token and \
               not ".GT" in token:
                select_clause_list.append(token)

        # reconstruct the query with the GT* columns added
        select_clause = (", ".join(select_clause_list)).strip()
        if select_clause: select_clause += ","
        select_clause += ",".join(self.gt_cols)

        self.query = "select %s %s" % (select_clause, rest_of_query)

        # extract the original select columns
        return self.query

    def _add_gene_col_to_query(self):
        """
        Add the gene column to the list of SELECT'ed columns
        in a query.
        """
        if "from" not in self.query.lower():
            sys.exit("Malformed query: expected a FROM keyword.")

        (select_tokens, rest_of_query) = get_select_cols_and_rest(self.query)

        if not any("gene" in s for s in select_tokens):

            select_clause = ",".join(select_tokens) + \
                        ", gene "

            self.query = "select " + select_clause + rest_of_query

        return self.query

    def _add_vcf_cols_to_query(self):
        """
        Add the VCF columns to the list of SELECT'ed columns
        in a query.

        NOTE: Should only be called if using VCFRowFormat()
        """
        if "from" not in self.query.lower():
            sys.exit("Malformed query: expected a FROM keyword.")

        (select_tokens, rest_of_query) = get_select_cols_and_rest(self.query)

        cols_to_add = []
        for col in ['chrom', 'start', 'vcf_id', 'ref', 'alt', 'qual', 'filter', 'info', \
            'gts', 'gt_types', 'gt_phases']:
            if not any(col in s for s in select_tokens):
                cols_to_add.append(col)

        select_clause = ",".join(select_tokens + cols_to_add)
        self.query = "select " + select_clause + rest_of_query
        return self.query

    def _split_select(self):
        """
        Build a list of _all_ columns in the SELECT statement
        and segregated the non-genotype specific SELECT columns.

        This is used to control how to report the results, as the
        genotype-specific columns need to be eval()'ed whereas others
        do not.

        For example: "SELECT chrom, start, end, gt_types.1478PC0011"
        will populate the lists as follows:

        select_columns = ['chrom', 'start', 'end']
        all_columns = ['chrom', 'start', 'end', 'gt_types[11]']
        """
        self.select_columns = []
        self.all_columns_new = []
        self.all_columns_orig = []
        self.gt_name_to_idx_map = {}
        self.gt_idx_to_name_map = {}

        # iterate through all of the select columns andclear
        # distinguish the genotype-specific columns from the base columns
        if "from" not in self.query.lower():
            sys.exit("Malformed query: expected a FROM keyword.")

        (select_tokens, rest_of_query) = get_select_cols_and_rest(self.query)

        for token in select_tokens:

            # it is a WILDCARD
            if (token.find("gt") >= 0 or token.find("GT") >= 0) \
                and '.(' in token and ').' in token:
                # break the wildcard into its pieces. That is:
                # (COLUMN).(WILDCARD)
                (column, wildcard) = token.split('.')

                # remove the syntactic parentheses
                wildcard = wildcard.strip('(').strip(')')
                column = column.strip('(').strip(')')

                # convert "gt_types.(affected==1)"
                # to: gt_types[3] == HET and gt_types[9] == HET
                sample_info = self._get_matching_sample_ids(wildcard)

                # maintain a list of the sample indices that should
                # be displayed as a result of the SELECT'ed wildcard
                wildcard_indices = []
                for (idx, sample) in enumerate(sample_info):
                    wildcard_display_col = column + '.' + str(sample[1])
                    wildcard_mask_col = column + '[' + str(sample[0]) + ']'
                    wildcard_indices.append(sample[0])

                    new_col = wildcard_mask_col
                    self.all_columns_new.append(new_col)
                    self.all_columns_orig.append(wildcard_display_col)
                    self.gt_name_to_idx_map[wildcard_display_col] = wildcard_mask_col
                    self.gt_idx_to_name_map[wildcard_mask_col] = wildcard_display_col

            # it is a basic genotype column
            elif (token.find("gt") >= 0 or token.find("GT") >= 0) \
                and '.(' not in token and not ').' in token \
                and "length" not in token:     # e.g., no aa_lenGTh, etc. false positives
                new_col = self._correct_genotype_col(token)

                self.all_columns_new.append(new_col)
                self.all_columns_orig.append(token)
                self.gt_name_to_idx_map[token] = new_col
                self.gt_idx_to_name_map[new_col] = token

            # it is neither
            else:
                self.select_columns.append(token)
                self.all_columns_new.append(token)
                self.all_columns_orig.append(token)

    def _info_dict_to_string(self, info):
        """
        Flatten the VCF info-field OrderedDict into a string,
        including all arrays for allelic-level info.
        """
        if info is not None:
            return ';'.join('%s=%s' % (key, value) if not isinstance(value, list)
                             else '%s=%s' % (key, ','.join(str(v) for v in value))
                             for (key, value) in info.items())
        else:
            return None

    def _tokenize_query(self):
        return list(flatten(x.split(",") for x in self.query.split(" ")))

    def _query_needs_genotype_info(self):
        if self.include_gt_cols or self.show_variant_samples or self.needs_genotypes:
            return True

        tokens = self._tokenize_query()
        requested_genotype = "variants" in tokens and \
                            (any(x.startswith(("gt", "(gt")) for x in tokens) or \
                             any(".gt" in x for x in tokens))
        return requested_genotype

def select_formatter(args):
    SUPPORTED_FORMATS = {x.name.lower(): x for x in
                         itersubclasses(RowFormat)}

    if hasattr(args, 'carrier_summary') and args.carrier_summary:
        return SUPPORTED_FORMATS["carrier_summary"](args)

    if not args.format in SUPPORTED_FORMATS:
        raise NotImplementedError("Conversion to %s not supported. Valid "
                                  "formats are %s."
                                  % (args.format, SUPPORTED_FORMATS))
    else:
        return SUPPORTED_FORMATS[args.format](args)


<<<<<<< HEAD

=======
>>>>>>> 1141f039
if __name__ == "__main__":

    db = sys.argv[1]

    gq = GeminiQuery(db)

    print "test a basic query with no genotypes"
    query = "select chrom, start, end from variants limit 5"
    gq.run(query)
    for row in gq:
        print row

    print "test a basic query with no genotypes using a header"
    query = "select chrom, start, end from variants limit 5"
    gq.run(query)
    print gq.header
    for row in gq:
        print row

    print "test query that selects a sample genotype"
    query = "select chrom, start, end, gts.NA20814 from variants limit 5"
    gq.run(query)
    for row in gq:
        print row

    print "test query that selects a sample genotype and uses a header"
    query = "select chrom, start, end, gts.NA20814 from variants limit 5"
    gq.run(query)
    print gq.header
    for row in gq:
        print row

    print "test query that selects and _filters_ on a sample genotype"
    query = "select chrom, start, end, gts.NA20814 from variants limit 50"
    db_filter = "gt_types.NA20814 == HET"
    gq.run(query, db_filter)
    for row in gq:
        print row

    print "test query that selects and _filters_ on a sample genotype and uses a filter"
    query = "select chrom, start, end, gts.NA20814 from variants limit 50"
    db_filter = "gt_types.NA20814 == HET"
    gq.run(query, db_filter)
    print gq.header
    for row in gq:
        print row

    print "test query that selects and _filters_ on a sample genotype and uses a filter and a header"
    query = "select chrom, start, end, gts.NA20814 from variants limit 50"
    db_filter = "gt_types.NA20814 == HET"
    gq.run(query, db_filter)
    print gq.header
    for row in gq:
        print row

    print "demonstrate accessing individual columns"
    query = "select chrom, start, end, gts.NA20814 from variants limit 50"
    db_filter = "gt_types.NA20814 == HET"
    gq.run(query, db_filter)
    for row in gq:
        print row['chrom'], row['start'], row['end'], row['gts.NA20814']<|MERGE_RESOLUTION|>--- conflicted
+++ resolved
@@ -9,13 +9,9 @@
 import json
 import abc
 import numpy as np
-<<<<<<< HEAD
 from itertools import chain
+flatten = chain.from_iterable
 import itertools as it
-flatten = chain.from_iterable
-=======
-from itertools.chain import from_iterable as flatten
->>>>>>> 1141f039
 
 # gemini imports
 import gemini_utils as util
@@ -1259,10 +1255,6 @@
         return SUPPORTED_FORMATS[args.format](args)
 
 
-<<<<<<< HEAD
-
-=======
->>>>>>> 1141f039
 if __name__ == "__main__":
 
     db = sys.argv[1]
